"use client";

import React, { useState, useCallback, useEffect, useRef, useMemo } from 'react';
import AuthGuard from '@/components/AuthGuard';
import ReactFlow, {
  Controls,
  Background,
  addEdge,
  useNodesState,
  useEdgesState,
  ReactFlowProvider,
  Node,
  Edge,
  Connection,
  Position,
  MarkerType,
  useReactFlow,
  getRectOfNodes,
  getTransformForBounds,
} from 'reactflow';
import 'reactflow/dist/style.css';
import dagre from 'dagre';
import { useWebSocket } from '../../hooks/useWebSocket';
import LanguageNode from '../../components/LanguageNode';
import LanguageDetailsSidebar from '../../components/LanguageDetailsSidebar';
import { toPng, toJpeg } from 'html-to-image';
import jsPDF from 'jspdf';

const MIN_NODE_WIDTH = 200;
const MAX_NODE_WIDTH = 360;
const LABEL_CHAR_PIXEL_WIDTH = 7.5;
const BASE_NODE_HEIGHT = 56;
const LINE_HEIGHT = 18;
const HEAVY_CHILD_THRESHOLD = 10;
const HEAVY_PARENT_EXTRA_BASE = 80;
const HEAVY_PARENT_EXTRA_PER_CHILD = 6;

type LanguageNodeData = {
  label: string;
  meta?: string;
  category?: string;
  qid?: string;
  onExpand?: () => void;
};
type LanguageRFNode = Node<LanguageNodeData>;

type LevelAnalysis = {
  levelMap: Map<string, number>;
  adjacency: Map<string, string[]>;
};

type RelationshipRecord = {
  language1: string;
  language2: string;
  relationship: string;
  language1_qid?: string;
  language2_qid?: string;
  language1_category?: string;
  language2_category?: string;
};

type InboundMessage = {
  type: string;
  data?: unknown;
};

const isRecord = (value: unknown): value is Record<string, unknown> =>
  typeof value === 'object' && value !== null;

const toRelationshipRecord = (value: unknown): RelationshipRecord | null => {
  if (!isRecord(value)) return null;
  const language1 = typeof value.language1 === 'string' ? value.language1 : undefined;
  const language2 = typeof value.language2 === 'string' ? value.language2 : undefined;
  if (!language1 || !language2) return null;
  const relationship = typeof value.relationship === 'string' ? value.relationship : 'Child of';
  return {
    language1,
    language2,
    relationship,
    language1_qid: typeof value.language1_qid === 'string' ? value.language1_qid : undefined,
    language2_qid: typeof value.language2_qid === 'string' ? value.language2_qid : undefined,
    language1_category: typeof value.language1_category === 'string' ? value.language1_category : undefined,
    language2_category: typeof value.language2_category === 'string' ? value.language2_category : undefined,
  };
};

const calculateNodeDimensions = (node: LanguageRFNode) => {
  const label = node.data?.label ?? '';
  const meta = node.data?.meta ?? '';
  const estimatedWidth = Math.min(
    MAX_NODE_WIDTH,
    Math.max(MIN_NODE_WIDTH, 80 + label.length * 6.5)
  );
  const charsPerLine = Math.max(14, Math.floor(estimatedWidth / LABEL_CHAR_PIXEL_WIDTH));
  const labelLines = Math.max(1, Math.ceil(label.length / charsPerLine));
  const metaLines = meta ? Math.max(1, Math.ceil(meta.length / charsPerLine)) : 0;
  const height = BASE_NODE_HEIGHT + (labelLines - 1) * LINE_HEIGHT + metaLines * LINE_HEIGHT;
  return { width: Math.round(estimatedWidth), height: Math.round(height) };
};

const computeHierarchyLevels = (nodes: LanguageRFNode[], edges: Edge[]): LevelAnalysis => {
  const adjacency = new Map<string, string[]>();
  const indegree = new Map<string, number>();

  nodes.forEach(node => {
    adjacency.set(node.id, []);
    indegree.set(node.id, 0);
  });

  edges.forEach(edge => {
    if (!edge.source || !edge.target) return;
    if (!adjacency.has(edge.source)) {
      adjacency.set(edge.source, []);
    }
    adjacency.get(edge.source)!.push(edge.target);
    indegree.set(edge.target, (indegree.get(edge.target) ?? 0) + 1);
    if (!indegree.has(edge.source)) {
      indegree.set(edge.source, 0);
    }
  });

  const queue: string[] = [];
  indegree.forEach((deg, id) => {
    if (deg === 0) {
      queue.push(id);
    }
  });

  const levelMap = new Map<string, number>();

  queue.forEach(id => {
    if (!levelMap.has(id)) {
      levelMap.set(id, 0);
    }
  });

  while (queue.length) {
    const id = queue.shift()!;
    const level = levelMap.get(id) ?? 0;

    const neighbours = adjacency.get(id) ?? [];
    neighbours.forEach(target => {
      const candidateLevel = Math.max(levelMap.get(target) ?? 0, level + 1);
      levelMap.set(target, candidateLevel);
      const remaining = (indegree.get(target) ?? 0) - 1;
      indegree.set(target, remaining);
      if (remaining === 0) {
        queue.push(target);
      }
    });
  }

  nodes.forEach(node => {
    if (!levelMap.has(node.id)) {
      levelMap.set(node.id, 0);
    }
  });

  return { levelMap, adjacency };
};

const getLayoutedElements = (nodes: LanguageRFNode[], edges: Edge[], direction = 'TB') => {
  const dagreGraph = new dagre.graphlib.Graph();
  dagreGraph.setDefaultEdgeLabel(() => ({}));
  const isHorizontal = direction === 'LR';
  const { adjacency } = computeHierarchyLevels(nodes, edges);

  const baseRankSep = isHorizontal ? 140 : 160;
  const baseNodeSep = isHorizontal ? 120 : 110;

  dagreGraph.setGraph({ rankdir: direction, ranksep: baseRankSep, nodesep: baseNodeSep });

  const dimensionCache = new Map<string, { width: number; height: number }>();

  nodes.forEach(node => {
    const dims = calculateNodeDimensions(node);
    dimensionCache.set(node.id, dims);
    dagreGraph.setNode(node.id, { width: dims.width, height: dims.height });
  });
  edges.forEach(edge => {
    dagreGraph.setEdge(edge.source, edge.target);
  });

  dagre.layout(dagreGraph);

  const heavySpacingOffsets = new Map<string, number>();
  if (!isHorizontal) {
  adjacency.forEach((children) => {
      if (!children || children.length < HEAVY_CHILD_THRESHOLD) return;
      const childCount = children.length;
      const extra = HEAVY_PARENT_EXTRA_BASE + (childCount - HEAVY_CHILD_THRESHOLD) * HEAVY_PARENT_EXTRA_PER_CHILD;
      const queue = [...children];
      const visited = new Set<string>();
      while (queue.length) {
        const nodeId = queue.shift()!;
        if (visited.has(nodeId)) continue;
        visited.add(nodeId);
        heavySpacingOffsets.set(nodeId, Math.max(heavySpacingOffsets.get(nodeId) ?? 0, extra));
        const descendants = adjacency.get(nodeId);
        if (descendants && descendants.length) {
          queue.push(...descendants);
        }
      }
    });
  }

  nodes.forEach(node => {
    const pos = dagreGraph.node(node.id);
    if (!pos) return;
    node.targetPosition = isHorizontal ? Position.Left : Position.Top;
    node.sourcePosition = isHorizontal ? Position.Right : Position.Bottom;
    const dims = dimensionCache.get(node.id);
    const width = dims?.width ?? MIN_NODE_WIDTH;
    const height = dims?.height ?? BASE_NODE_HEIGHT;
    const heavyOffset = !isHorizontal ? heavySpacingOffsets.get(node.id) ?? 0 : 0;
    node.position = {
      x: pos.x - width / 2,
      y: pos.y - height / 2 + heavyOffset,
    };
    node.style = {
      ...(node.style || {}),
      width,
      minWidth: width,
    };
  });
  return { nodes, edges };
};


const LanguageTreePage = () => {
  const [nodes, setNodes, onNodesChange] = useNodesState<LanguageNodeData>([]);
  const [edges, setEdges, onEdgesChange] = useEdgesState<Edge[]>([]);
  const [language, setLanguage] = useState('English');
  const [depth, setDepth] = useState(2);
  const [status, setStatus] = useState('Not connected');
  const [progress, setProgress] = useState(0);
  const [layoutDirection, setLayoutDirection] = useState<'TB' | 'LR'>('TB');
  const [autoLayoutOnComplete, setAutoLayoutOnComplete] = useState(true);
  const expandedQidsRef = useRef<Set<string>>(new Set());
  // Track currently selected node for edge highlighting
  const [selectedNodeId, setSelectedNodeId] = useState<string | null>(null);
  
  const [sidebarOpen, setSidebarOpen] = useState(false);
  const [selectedLanguage, setSelectedLanguage] = useState<{
    name: string;
    qid?: string;
    category?: string;
  } | null>(null);

<<<<<<< HEAD
  const wsBase = process.env.NEXT_PUBLIC_LANGUAGE_API_URL || 'http://localhost:8001';
  const wsUrl = wsBase.replace(/^http/, 'ws') + '/ws/relationships';
  const { messages, connectionStatus, connect, disconnect, sendMessage } = useWebSocket(wsUrl);
=======
  const { getNodes } = useReactFlow();
  const reactFlowRef = useRef<HTMLDivElement>(null);

  const { messages, connectionStatus, connect, disconnect, sendMessage } = useWebSocket('ws://localhost:8001/ws/relationships');
>>>>>>> 341da831

  // Track which messages have been processed to avoid losing earlier batches when multiple arrive quickly.
  const lastProcessedIndexRef = useRef(0);
  // Track search session start to ignore old messages from prior sessions if needed.
  const searchSessionStartRef = useRef(0);
  const completeRef = useRef(false);

  useEffect(() => {
    connect();
    return () => disconnect();
  }, [connect, disconnect]);

  const nodeTypes = useMemo(() => ({ language: LanguageNode }), []);

  const defaultEdgeOptions = useMemo(() => ({
    type: 'simplebezier' as const,
    animated: true,
    style: { stroke: '#38bdf8', strokeWidth: 2, opacity: 0.95 },
    markerEnd: {
      type: MarkerType.ArrowClosed,
      width: 16,
      height: 16,
      color: '#38bdf8',
    },
  }), []);

  const createEdge = useCallback((source: string, target: string) => {
    const id = `e-${source}-${target}`;
    return {
      id,
      source,
      target,
  type: 'simplebezier',
      animated: true,
      markerEnd: defaultEdgeOptions.markerEnd ? { ...defaultEdgeOptions.markerEnd } : undefined,
      style: defaultEdgeOptions.style ? { ...defaultEdgeOptions.style } : undefined,
    } as Edge;
  }, [defaultEdgeOptions]);

  const layout = useCallback((direction: 'TB' | 'LR' = layoutDirection) => {
    setNodes(prevNodes => {
      setEdges(prevEdges => {
        const { nodes: layoutedNodes, edges: layoutedEdges } = getLayoutedElements([...prevNodes.map(n => ({ ...n }))], [...prevEdges], direction);
        // Replace with layouted versions
        setNodes(layoutedNodes);
        return layoutedEdges;
      });
      return prevNodes; 
    });
  }, [layoutDirection, setNodes, setEdges]);

  // Mapping label -> node id to avoid duplicates; stored in ref to persist across renders without causing rerenders
  const labelToIdRef = useRef<Map<string,string>>(new Map());

  const slugify = (label: string) => label.toLowerCase().replace(/[^a-z0-9]+/g, '-').replace(/^-|-$|/g, '').slice(0,40) || 'lang';

  const humanizeCategory = useCallback((cat?: string) => {
    if (!cat) return '';
    return cat.replace(/_/g,' ').replace(/\b\w/g, c => c.toUpperCase());
  }, []);

  const expandNodeByQid = useCallback((qid: string) => {
    if (!qid) return;
    if (expandedQidsRef.current.has(qid)) return;
    expandedQidsRef.current.add(qid);
    setStatus(`Expanding ${qid}...`);
    setProgress(0);
    sendMessage({ action: 'expand_by_qid', qid, depth: 1 });
  }, [sendMessage]);

  const ensureNode = useCallback((label: string, category?: string, qid?: string) => {
    if (!label) return null;
    const map = labelToIdRef.current;
    if (map.has(label)) return map.get(label)!;
    const base = slugify(label);
    // resolve collisions with existing ids mapping to different labels
    let id = base;
    let attempts = 1;
    while ([...map.values()].includes(id)) {
      attempts += 1;
      id = `${base}-${attempts}`;
    }
    map.set(label, id);
    setNodes(prev => {
      // If node exists update category/meta if absent
      if (prev.some(n => n.id === id)) {
        return prev.map(n => {
          if (n.id !== id) return n;
          const updates: Partial<LanguageNodeData> = {};
          if (category && !n.data.category) {
            updates.category = category;
            updates.meta = humanizeCategory(category);
          }
          if (qid && !n.data.qid) {
            updates.qid = qid;
          }
          return Object.keys(updates).length > 0 ? { ...n, data: { ...n.data, ...updates } } : n;
        });
      }
      return [...prev, { 
        id, 
        data: { 
          label, 
          category, 
          meta: category ? humanizeCategory(category) : undefined,
          qid,
          onExpand: qid ? () => expandNodeByQid(qid) : undefined
        }, 
        position: { x: 0, y: 0 }, 
        type: 'language' 
      }];
    });
    return id;
  }, [expandNodeByQid, humanizeCategory, setNodes]);

  // Helpers to prompt user for input in a simple way
  const promptForLabel = useCallback((defaultValue = '') => {
    const res = window.prompt('Enter language label/name:', defaultValue);
    const val = (res || '').trim();
    return val ? val : null;
  }, []);

  const promptForCategory = useCallback((defaultValue = '') => {
    const res = window.prompt('Enter category (e.g., language, dialect, language_family, proto_language, extinct_language, dead_language):', defaultValue);
    const val = (res || '').trim();
    return val || undefined;
  }, []);

  // CRUD: Add a standalone node
  const addStandaloneNode = useCallback(() => {
    const label = promptForLabel('New Language');
    if (!label) return;
    const existing = labelToIdRef.current.get(label);
    if (existing) {
      // Select existing instead of duplicating
      setSelectedNodeId(existing);
      const n = nodes.find(nd => nd.id === existing);
      if (n) {
        setSelectedLanguage({ name: n.data.label, qid: n.data.qid, category: n.data.category });
        setSidebarOpen(true);
      }
      return;
    }
    const cat = promptForCategory('language');
    const id = ensureNode(label, cat);
    if (id) {
      setSelectedNodeId(id);
      setSelectedLanguage({ name: label, category: cat });
      setSidebarOpen(true);
      // Re-layout to place the new node
      setTimeout(() => layout(layoutDirection), 0);
    }
  }, [ensureNode, layout, layoutDirection, nodes, promptForCategory, promptForLabel]);

  // CRUD: Add a child node to the currently selected node
  const addChildNode = useCallback(() => {
    if (!selectedNodeId) return;
    const parent = nodes.find(n => n.id === selectedNodeId);
    if (!parent) return;
    const label = promptForLabel('Child Language');
    if (!label) return;
    let childId: string | undefined = labelToIdRef.current.get(label);
    if (!childId) {
      const cat = promptForCategory('language');
      const createdId = ensureNode(label, cat);
      if (!createdId) return;
      childId = createdId;
    }
    const edgeId = `e-${selectedNodeId}-${childId}`;
    setEdges(prev => {
      if (prev.some(e => e.id === edgeId)) return prev;
      return [...prev, createEdge(selectedNodeId, childId!)];
    });
    setTimeout(() => layout(layoutDirection), 0);
  }, [createEdge, ensureNode, layout, layoutDirection, nodes, selectedNodeId, promptForLabel, promptForCategory, setEdges]);

  // CRUD: Edit the selected node's label/category
  const editSelectedNode = useCallback(() => {
    if (!selectedNodeId) return;
    const node = nodes.find(n => n.id === selectedNodeId);
    if (!node) return;
    const oldLabel = node.data.label;
    const newLabel = promptForLabel(oldLabel) || oldLabel;
    // Prevent renaming to an existing different node's label
    const existing = labelToIdRef.current.get(newLabel);
    if (existing && existing !== selectedNodeId) {
      window.alert('A node with that label already exists. Choose another label.');
      return;
    }
    const newCategory = promptForCategory(node.data.category || '') || node.data.category;
    // Update mapping: remove old label key(s) pointing to this id, then add new
    for (const [k, v] of Array.from(labelToIdRef.current.entries())) {
      if (v === selectedNodeId) {
        labelToIdRef.current.delete(k);
      }
    }
    labelToIdRef.current.set(newLabel, selectedNodeId);
    // Update node state
    setNodes(prev => prev.map(n => {
      if (n.id !== selectedNodeId) return n;
      const data = { ...n.data, label: newLabel, category: newCategory, meta: newCategory ? humanizeCategory(newCategory) : undefined };
      return { ...n, data };
    }));
    setSelectedLanguage({ name: newLabel, qid: node.data.qid, category: newCategory });
    setTimeout(() => layout(layoutDirection), 0);
  }, [humanizeCategory, layout, layoutDirection, nodes, promptForCategory, promptForLabel, selectedNodeId, setNodes]);

  // CRUD: Delete the selected node and its connected edges
  const deleteSelectedNode = useCallback(() => {
    if (!selectedNodeId) return;
    const node = nodes.find(n => n.id === selectedNodeId);
    const label = node?.data.label;
    const ok = window.confirm(`Delete node${label ? ` \"${label}\"` : ''} and its connections?`);
    if (!ok) return;
    // Remove node
    setNodes(prev => prev.filter(n => n.id !== selectedNodeId));
    // Remove connected edges
    setEdges(prev => prev.filter(e => e.source !== selectedNodeId && e.target !== selectedNodeId));
    // Clean mapping entries pointing to this id
    for (const [k, v] of Array.from(labelToIdRef.current.entries())) {
      if (v === selectedNodeId) labelToIdRef.current.delete(k);
    }
    // Clear selection/sidebar
    setSelectedNodeId(null);
    setSidebarOpen(false);
    setSelectedLanguage(null);
    setTimeout(() => layout(layoutDirection), 0);
  }, [layout, layoutDirection, nodes, selectedNodeId, setEdges, setNodes]);

  // Process streaming messages from backend (status, relationship, complete, error)
  useEffect(() => {
    if (!messages.length) return;
    for (let i = lastProcessedIndexRef.current; i < messages.length; i++) {
      const msg = messages[i] as InboundMessage;
      if (!msg || typeof msg.type !== 'string' || i < searchSessionStartRef.current) continue;
      const data = isRecord(msg.data) ? msg.data : undefined;
      switch (msg.type) {
        case 'status': {
          if (data) {
            const messageText = typeof data.message === 'string' ? data.message : '';
            const progressValue = typeof data.progress === 'number' ? data.progress : undefined;
            if (messageText) setStatus(messageText);
            if (typeof progressValue === 'number') setProgress(progressValue);
          }
          break; }
        case 'root_language': {
          const qid = data && typeof data.qid === 'string' ? data.qid : undefined;
          const label = data && typeof data.label === 'string' ? data.label : undefined;
          const primaryType = data && typeof data.primary_type === 'string' ? data.primary_type : undefined;
          if (label) {
            const id = labelToIdRef.current.get(label);
            if (id) {
              setNodes(prev => prev.map(n => {
                if (n.id !== id) return n;
                const updates: Partial<LanguageNodeData> = {};
                if (qid) updates.qid = qid;
                if (primaryType && !n.data.category) {
                  updates.category = primaryType;
                  updates.meta = humanizeCategory(primaryType);
                }
                if (qid && !n.data.onExpand) {
                  updates.onExpand = () => expandNodeByQid(qid);
                }
                return Object.keys(updates).length ? { ...n, data: { ...n.data, ...updates } } : n;
              }));
            }
          }
          break; }
        case 'relationship': {
          if (data) {
            const l1 = typeof data.language1 === 'string' ? data.language1 : undefined;
            const l2 = typeof data.language2 === 'string' ? data.language2 : undefined;
            const c1 = typeof data.language1_category === 'string' ? data.language1_category : undefined;
            const c2 = typeof data.language2_category === 'string' ? data.language2_category : undefined;
            const qid1 = typeof data.language1_qid === 'string' ? data.language1_qid : undefined;
            const qid2 = typeof data.language2_qid === 'string' ? data.language2_qid : undefined;
            const relationship = typeof data.relationship === 'string' ? data.relationship : 'Child of';
            if (l1 && l2) {
              const childLabel = relationship === 'Child of' ? l1 : l1;
              const parentLabel = relationship === 'Child of' ? l2 : l2;
              const childQid = relationship === 'Child of' ? qid1 : qid1;
              const parentQid = relationship === 'Child of' ? qid2 : qid2;
              const parentId = ensureNode(parentLabel, c2, parentQid);
              const childId = ensureNode(childLabel, c1, childQid);
              if (parentId && childId) {
                const edgeId = `e-${parentId}-${childId}`;
                setEdges(prev => {
                  const edgeExists = prev.some(e => e.id === edgeId);
                  if (!edgeExists) {
                    setTimeout(() => layout('TB'), 100);
                    return [...prev, createEdge(parentId, childId)];
                  }
                  return prev;
                });

                setNodes(prev => prev.map(n => {
                  if (n.id === parentId && parentQid && !n.data.onExpand) {
                    return { ...n, data: { ...n.data, qid: parentQid, onExpand: () => expandNodeByQid(parentQid) } };
                  }
                  if (n.id === childId && childQid && !n.data.onExpand) {
                    return { ...n, data: { ...n.data, qid: childQid, onExpand: () => expandNodeByQid(childQid) } };
                  }
                  return n;
                }));
              }
            }
          }
          break; }
        case 'complete': {
          completeRef.current = true;
          setStatus('Completed');
          setProgress(100);
          if (autoLayoutOnComplete) setTimeout(() => layout(), 0);
          // Optionally process any relationships included in final payload not seen during stream
          if (data) {
            const relationshipsValue = Array.isArray(data.relationships)
              ? data.relationships
              : [];
            const parsedRelationships = relationshipsValue
              .map(toRelationshipRecord)
              .filter((r): r is RelationshipRecord => r !== null);
            for (const r of parsedRelationships) {
              const parentLabel = r.relationship === 'Child of' ? r.language2 : r.language2;
              const childLabel = r.relationship === 'Child of' ? r.language1 : r.language1;
              if (!parentLabel || !childLabel) continue;
              const parentId = ensureNode(parentLabel, r.language2_category, r.language2_qid);
              const childId = ensureNode(childLabel, r.language1_category, r.language1_qid);
              if (parentId && childId) {
                const edgeId = `e-${parentId}-${childId}`;
                setEdges(prev => prev.some(e => e.id === edgeId) ? prev : [...prev, createEdge(parentId, childId)]);
                setNodes(prev => prev.map(n => {
                  if (n.id === parentId && r.language2_qid && !n.data.onExpand) {
                    const qid = r.language2_qid;
                    return { ...n, data: { ...n.data, qid, onExpand: () => expandNodeByQid(qid) } };
                  }
                  if (n.id === childId && r.language1_qid && !n.data.onExpand) {
                    const qid = r.language1_qid;
                    return { ...n, data: { ...n.data, qid, onExpand: () => expandNodeByQid(qid) } };
                  }
                  return n;
                }));
              }
            }
          }
          break; }
        case 'error': {
          const messageText = data && typeof data.message === 'string' ? data.message : 'Unknown error';
          setStatus(`Error: ${messageText}`);
          setProgress(100);
          break; }
        default:
          break;
      }
    }
    lastProcessedIndexRef.current = messages.length;
  }, [messages, autoLayoutOnComplete, layout, ensureNode, setEdges, createEdge, expandNodeByQid, humanizeCategory, setNodes]);

  const resetGraphState = useCallback((statusMessage: string) => {
    setNodes([]);
    setEdges([]);
    labelToIdRef.current = new Map();
    setStatus(statusMessage);
    setProgress(0);
    completeRef.current = false;
    searchSessionStartRef.current = messages.length;
    lastProcessedIndexRef.current = messages.length;
  }, [messages.length, setEdges, setNodes]);

  const handleSearch = useCallback(() => {
    console.info(`[RF] New search: language='${language}', depth=${depth}`);
    resetGraphState('Searching...');
    sendMessage(`${language},${depth}`);
  }, [language, depth, resetGraphState, sendMessage]);

  const handleSearchFull = useCallback(() => {
    console.info(`[RF] New full-tree search: language='${language}'`);
    const rootLabel = language.trim();
    if (!rootLabel) {
      setStatus('Please enter a language name.');
      return;
    }
    resetGraphState('Fetching full language tree...');
    sendMessage({ action: 'fetch_full_tree', language: rootLabel });
  }, [language, resetGraphState, sendMessage]);

  const changeLayout = (dir: 'TB' | 'LR') => {
    setLayoutDirection(dir);
    layout(dir);
  };

  // Build current relationships payload from edges + nodes' labels/qids/categories
  const buildRelationshipsPayload = useCallback((): RelationshipRecord[] => {
    const idToNode = new Map(nodes.map(n => [n.id, n] as const));
    // relationships: parent (source) -> child (target)
    return edges.map(e => {
      const parent = idToNode.get(e.source);
      const child = idToNode.get(e.target);
      const record: RelationshipRecord = {
        language1: child?.data.label ?? '',
        relationship: 'Child of',
        language2: parent?.data.label ?? '',
        language1_qid: child?.data.qid,
        language2_qid: parent?.data.qid,
        language1_category: child?.data.category,
        language2_category: parent?.data.category,
      };
      return record;
    });
  }, [edges, nodes]);

  // Save current graph to backend
  const handleSaveGraph = useCallback(async () => {
    try {
      const userId = '1234';
      const graphName = window.prompt('Enter a name for this graph:', language.trim()) || language.trim() || 'Unnamed Graph';
      const rels = buildRelationshipsPayload();
      const payload = {
        user_id: userId,
        name: graphName,
        depth: depth,
        node_count: nodes.length,
        relationships: rels,
      };
  const base = process.env.NEXT_PUBLIC_LANGUAGE_API_URL || 'http://localhost:8001';
  const res = await fetch(`${base}/graphs`, {
        method: 'POST',
        headers: { 'Content-Type': 'application/json' },
        body: JSON.stringify(payload),
      });
      if (!res.ok) {
        const text = await res.text();
        throw new Error(text || 'Failed to save graph');
      }
      const saved = await res.json();
      setStatus(`Saved graph "${saved.name}"`);
    } catch (err: unknown) {
      const error = err instanceof Error ? err : new Error(String(err));
      console.error('Save graph failed', error);
      setStatus(`Error saving graph: ${error.message}`);
    }
  }, [buildRelationshipsPayload, depth, language, nodes.length]);

  // Highlight edges connected to selected node without mutating core edge state
  const displayEdges = useMemo(() => {
    if (!selectedNodeId) return edges;
    const tintMarker = (marker: Edge['markerEnd'], color: string): Edge['markerEnd'] => {
      if (marker && typeof marker === 'object') {
        return { ...marker, color };
      }
      return marker;
    };
    return edges.map(e => {
      const isConnected = e.source === selectedNodeId || e.target === selectedNodeId;
      if (isConnected) {
        return {
          ...e,
          markerEnd: tintMarker(e.markerEnd, '#a855f7'),
          style: { ...(e.style || {}), stroke: '#c084fc', strokeWidth: 3, opacity: 1 },
          animated: true,
          className: (e.className ? e.className + ' ' : '') + 'edge-highlight'
        };
      }
      return {
        ...e,
        markerEnd: tintMarker(e.markerEnd, '#475569'),
  style: { ...(e.style || {}), stroke: '#475569', strokeWidth: 1, opacity: 0.25 },
        className: (e.className ? e.className + ' ' : '') + 'edge-dim'
      };
    });
  }, [edges, selectedNodeId]);

  // Handle node click to open sidebar
  const handleNodeClick = useCallback((event: React.MouseEvent, node: LanguageRFNode) => {
    setSelectedNodeId(prev => prev === node.id ? null : node.id);
    setSelectedLanguage({
      name: node.data.label,
      qid: node.data.qid,
      category: node.data.category
    });
    setSidebarOpen(true);
  }, []);

  const handleCloseSidebar = useCallback(() => {
    setSidebarOpen(false);
    setSelectedLanguage(null);
  }, []);

  // Export graph as PNG
  const exportAsPNG = useCallback(() => {
    const viewport = reactFlowRef.current?.querySelector('.react-flow__viewport') as HTMLElement;
    if (!viewport) {
      console.error('Viewport not found');
      return;
    }

    const nodesBounds = getRectOfNodes(getNodes());
    const transform = getTransformForBounds(
      nodesBounds,
      nodesBounds.width,
      nodesBounds.height,
      0.5,
      2,
      0.2
    );

    toPng(viewport, {
      backgroundColor: '#0f172a',
      width: nodesBounds.width,
      height: nodesBounds.height,
      style: {
        width: `${nodesBounds.width}px`,
        height: `${nodesBounds.height}px`,
        transform: `translate(${transform[0]}px, ${transform[1]}px) scale(${transform[2]})`,
      },
    }).then((dataUrl) => {
      const link = document.createElement('a');
      link.download = `${language || 'language-tree'}-graph.png`;
      link.href = dataUrl;
      link.click();
      setStatus('Graph exported as PNG');
    }).catch((err) => {
      console.error('Failed to export PNG:', err);
      setStatus('Error exporting PNG');
    });
  }, [getNodes, language]);

  // Export graph as PDF
  const exportAsPDF = useCallback(() => {
    const viewport = reactFlowRef.current?.querySelector('.react-flow__viewport') as HTMLElement;
    if (!viewport) {
      console.error('Viewport not found');
      return;
    }

    const nodesBounds = getRectOfNodes(getNodes());
    const transform = getTransformForBounds(
      nodesBounds,
      nodesBounds.width,
      nodesBounds.height,
      0.5,
      2,
      0.2
    );

    toJpeg(viewport, {
      backgroundColor: '#0f172a',
      width: nodesBounds.width,
      height: nodesBounds.height,
      quality: 0.95,
      style: {
        width: `${nodesBounds.width}px`,
        height: `${nodesBounds.height}px`,
        transform: `translate(${transform[0]}px, ${transform[1]}px) scale(${transform[2]})`,
      },
    }).then((dataUrl) => {
      const pdf = new jsPDF({
        orientation: nodesBounds.width > nodesBounds.height ? 'landscape' : 'portrait',
        unit: 'px',
        format: [nodesBounds.width, nodesBounds.height],
      });

      pdf.addImage(dataUrl, 'JPEG', 0, 0, nodesBounds.width, nodesBounds.height);
      pdf.save(`${language || 'language-tree'}-graph.pdf`);
      setStatus('Graph exported as PDF');
    }).catch((err) => {
      console.error('Failed to export PDF:', err);
      setStatus('Error exporting PDF');
    });
  }, [getNodes, language]);

  return (
    <div className="h-screen w-full flex flex-col bg-gradient-to-br from-slate-900 via-gray-900 to-slate-800">
      {/* Modern Dark Header with Glass Effect */}
      <div className="relative bg-gray-900/80 backdrop-blur-xl border-b border-gray-700/30 shadow-lg shadow-purple-500/10">
        <div className="absolute inset-0 bg-gradient-to-r from-purple-600/10 via-blue-600/10 to-cyan-600/10"></div>
        <div className="relative px-6 py-4">
          <div className="flex items-center justify-between mb-4">
            <div className="flex items-center space-x-3">
              <div className="w-8 h-8 bg-gradient-to-br from-purple-500 to-cyan-600 rounded-lg flex items-center justify-center shadow-lg">
                <svg className="w-5 h-5 text-white" fill="none" stroke="currentColor" viewBox="0 0 24 24">
                  <path strokeLinecap="round" strokeLinejoin="round" strokeWidth={2} d="M13 10V3L4 14h7v7l9-11h-7z" />
                </svg>
              </div>
              <h1 className="text-2xl font-bold bg-gradient-to-r from-purple-400 via-blue-400 to-cyan-400 bg-clip-text text-transparent">
                Language Tree Explorer
              </h1>
            </div>
            
            {/* Connection Status with Modern Badge */}
            <div className="flex items-center space-x-2">
              <div className={`px-3 py-1 rounded-full text-xs font-medium border ${
                connectionStatus === 'connected' 
                  ? 'bg-emerald-900/50 text-emerald-300 border-emerald-500/30' 
                  : connectionStatus === 'connecting'
                  ? 'bg-amber-900/50 text-amber-300 border-amber-500/30'
                  : 'bg-red-900/50 text-red-300 border-red-500/30'
              }`}>
                <div className="flex items-center space-x-1">
                  <div className={`w-2 h-2 rounded-full ${
                    connectionStatus === 'connected' ? 'bg-emerald-400' : 
                    connectionStatus === 'connecting' ? 'bg-amber-400' : 'bg-red-400'
                  }`}></div>
                  <span>{connectionStatus === 'connected' ? 'Connected' : connectionStatus === 'connecting' ? 'Connecting...' : 'Disconnected'}</span>
                </div>
              </div>
            </div>
          </div>

          {/* Search Controls in Modern Card Layout */}
          <div className="flex items-center space-x-4 flex-wrap">
            {/* Language Input */}
            <div className="flex-1 min-w-48">
              <div className="relative">
                <input 
                  type="text" 
                  value={language} 
                  onChange={(e) => setLanguage(e.target.value)} 
                  placeholder="Enter language name..."
                  className="w-full px-4 py-3 pl-10 bg-gray-800/70 backdrop-blur-sm border border-gray-600/50 rounded-xl focus:outline-none focus:ring-2 focus:ring-purple-500/50 focus:border-purple-400 transition-all duration-200 shadow-sm hover:shadow-md text-gray-100 placeholder-gray-400"
                />
                <svg className="absolute left-3 top-1/2 transform -translate-y-1/2 w-4 h-4 text-gray-400" fill="none" stroke="currentColor" viewBox="0 0 24 24">
                  <path strokeLinecap="round" strokeLinejoin="round" strokeWidth={2} d="M21 21l-6-6m2-5a7 7 0 11-14 0 7 7 0 0114 0z" />
                </svg>
              </div>
            </div>

            {/* Depth Input */}
            <div className="w-24">
              <input 
                type="number" 
                value={depth} 
                onChange={(e) => setDepth(parseInt(e.target.value, 10))}
                placeholder="Depth"
                min="1"
                max="5"
                className="w-full px-3 py-3 bg-gray-800/70 backdrop-blur-sm border border-gray-600/50 rounded-xl focus:outline-none focus:ring-2 focus:ring-purple-500/50 focus:border-purple-400 transition-all duration-200 shadow-sm hover:shadow-md text-gray-100 text-center"
              />
            </div>

            {/* Explore Button */}
            <button 
              onClick={handleSearch} 
              disabled={connectionStatus !== 'connected'} 
              className="px-6 py-3 bg-gradient-to-r from-purple-500 to-cyan-600 hover:from-purple-600 hover:to-cyan-700 disabled:from-gray-600 disabled:to-gray-700 text-white font-medium rounded-xl transition-all duration-200 shadow-lg hover:shadow-xl disabled:cursor-not-allowed disabled:shadow-sm transform hover:scale-105 disabled:hover:scale-100"
            >
              <div className="flex items-center space-x-2">
                <svg className="w-4 h-4" fill="none" stroke="currentColor" viewBox="0 0 24 24">
                  <path strokeLinecap="round" strokeLinejoin="round" strokeWidth={2} d="M13 10V3L4 14h7v7l9-11h-7z" />
                </svg>
                <span>{connectionStatus === 'connected' ? 'Explore Depth' : 'Connecting...'}</span>
              </div>
            </button>

            <button
              onClick={handleSearchFull}
              disabled={connectionStatus !== 'connected'}
              className="px-6 py-3 bg-gradient-to-r from-blue-500 to-emerald-600 hover:from-blue-600 hover:to-emerald-700 disabled:from-gray-600 disabled:to-gray-700 text-white font-medium rounded-xl transition-all duration-200 shadow-lg hover:shadow-xl disabled:cursor-not-allowed disabled:shadow-sm transform hover:scale-105 disabled:hover:scale-100"
            >
              <div className="flex items-center space-x-2">
                <svg className="w-4 h-4" fill="none" stroke="currentColor" viewBox="0 0 24 24">
                  <path strokeLinecap="round" strokeLinejoin="round" strokeWidth={2} d="M5 12h14M12 5l7 7-7 7" />
                </svg>
                <span>{connectionStatus === 'connected' ? 'Explore Full Tree' : 'Connecting...'}</span>
              </div>
            </button>

            {/* Layout Controls */}
            <div className="flex items-center space-x-2">
              <button 
                onClick={() => changeLayout('TB')} 
                className={`p-3 rounded-xl transition-all duration-200 shadow-sm hover:shadow-md ${
                  layoutDirection === 'TB' 
                    ? 'bg-purple-900/50 text-purple-300 border border-purple-500/30' 
                    : 'bg-gray-800/70 text-gray-300 border border-gray-600/30 hover:bg-purple-900/30'
                }`}
                title="Vertical Layout"
              >
                <svg className="w-4 h-4" fill="none" stroke="currentColor" viewBox="0 0 24 24">
                  <path strokeLinecap="round" strokeLinejoin="round" strokeWidth={2} d="M7 16V4m0 0L3 8m4-4l4 4m6 0v12m0 0l4-4m-4 4l-4-4" />
                </svg>
              </button>
              <button 
                onClick={() => changeLayout('LR')} 
                className={`p-3 rounded-xl transition-all duration-200 shadow-sm hover:shadow-md ${
                  layoutDirection === 'LR' 
                    ? 'bg-purple-900/50 text-purple-300 border border-purple-500/30' 
                    : 'bg-gray-800/70 text-gray-300 border border-gray-600/30 hover:bg-purple-900/30'
                }`}
                title="Horizontal Layout"
              >
                <svg className="w-4 h-4" fill="none" stroke="currentColor" viewBox="0 0 24 24">
                  <path strokeLinecap="round" strokeLinejoin="round" strokeWidth={2} d="M8 7l4-4m0 0l4 4m-4-4v18m0 0l-4-4m4 4l4-4" transform="rotate(90)" />
                </svg>
              </button>
            </div>

            {/* Auto Layout Toggle */}
            <label className="flex items-center space-x-2 cursor-pointer">
              <input 
                type="checkbox" 
                checked={autoLayoutOnComplete} 
                onChange={e => setAutoLayoutOnComplete(e.target.checked)}
                className="w-4 h-4 text-purple-600 bg-gray-800 border-2 border-gray-600 rounded focus:ring-purple-500 focus:ring-2"
              />
              <span className="text-sm font-medium text-gray-300">Auto layout</span>
            </label>
          </div>

          {/* Progress Bar */}
          {(status !== 'Not connected' && status !== 'Completed') && (
            <div className="mt-4 space-y-2">
              <div className="flex justify-between items-center">
                <span className="text-sm font-medium text-gray-200">{status}</span>
                
              </div>
              <div className="w-full bg-gray-700/50 rounded-full h-2 overflow-hidden">
                <div 
                  className="h-full bg-gradient-to-r from-purple-500 to-cyan-600 rounded-full transition-all duration-300 ease-out"
                  style={{ width: `${progress}%` }}
                ></div>
              </div>
            </div>
          )}
        </div>
      </div>

      {/* React Flow Container with Modern Styling */}
      <div className="flex-1 relative" ref={reactFlowRef}>
        <ReactFlow
          nodes={nodes}
          edges={displayEdges}
          onNodesChange={onNodesChange}
          onEdgesChange={onEdgesChange}
          onConnect={(params: Connection) => setEdges((eds) => addEdge({ ...params, ...defaultEdgeOptions }, eds))}
          onNodeClick={handleNodeClick}
          onPaneClick={() => {
            setSelectedNodeId(null);
            setSidebarOpen(false);
            setSelectedLanguage(null);
          }}
          nodeTypes={nodeTypes}
          defaultEdgeOptions={defaultEdgeOptions}
          fitView
          className="bg-transparent"
          style={{ background: 'transparent' }}
        >
          <Controls 
            className="!bg-gray-900/80 !backdrop-blur-xl !border-gray-700/30 !shadow-lg !rounded-xl"
            style={{
              background: 'rgba(17, 24, 39, 0.8)',
              backdropFilter: 'blur(12px)',
              border: '1px solid rgba(55, 65, 81, 0.3)',
              borderRadius: '12px',
              boxShadow: '0 8px 32px rgba(0, 0, 0, 0.3)'
            }}
          />
          <Background 
            color="#374151" 
            gap={20}
            size={1}
            className="opacity-20"
          />
          {/* Floating toolbar for CRUD operations */}
          <div className="absolute top-4 right-4 z-10 flex items-center gap-2 bg-gray-900/80 backdrop-blur-xl border border-gray-700/30 rounded-xl p-2 shadow-lg">
            <button
              onClick={addStandaloneNode}
              className="px-3 py-2 text-sm rounded-lg bg-gradient-to-r from-purple-500 to-cyan-600 text-white hover:from-purple-600 hover:to-cyan-700 transition-colors shadow"
              title="Add node"
            >
              Add Node
            </button>
            <button
              onClick={addChildNode}
              disabled={!selectedNodeId}
              className={`px-3 py-2 text-sm rounded-lg transition-colors shadow ${selectedNodeId ? 'bg-gray-800/70 text-gray-200 hover:bg-purple-900/40 border border-gray-600/40' : 'bg-gray-800/40 text-gray-500 border border-gray-700/30 cursor-not-allowed'}`}
              title="Add child to selected"
            >
              Add Child
            </button>
            <button
              onClick={editSelectedNode}
              disabled={!selectedNodeId}
              className={`px-3 py-2 text-sm rounded-lg transition-colors shadow ${selectedNodeId ? 'bg-gray-800/70 text-gray-200 hover:bg-purple-900/40 border border-gray-600/40' : 'bg-gray-800/40 text-gray-500 border border-gray-700/30 cursor-not-allowed'}`}
              title="Edit selected node"
            >
              Edit
            </button>
            <button
              onClick={deleteSelectedNode}
              disabled={!selectedNodeId}
              className={`px-3 py-2 text-sm rounded-lg transition-colors shadow ${selectedNodeId ? 'bg-rose-600/80 text-white hover:bg-rose-600' : 'bg-gray-800/40 text-gray-500 border border-gray-700/30 cursor-not-allowed'}`}
              title="Delete selected node"
            >
              Delete
            </button>
                        <button
              onClick={deleteSelectedNode}
              disabled={!selectedNodeId}
              title="Delete Selected Node"
              className="p-2 rounded-lg bg-gray-800/80 hover:bg-red-600/80 text-gray-300 hover:text-white disabled:opacity-40 disabled:cursor-not-allowed transition-all shadow-md hover:shadow-lg border border-gray-700/50"
            >
              <svg className="w-4 h-4" fill="none" stroke="currentColor" viewBox="0 0 24 24">
                <path strokeLinecap="round" strokeLinejoin="round" strokeWidth={2} d="M19 7l-.867 12.142A2 2 0 0116.138 21H7.862a2 2 0 01-1.995-1.858L5 7m5 4v6m4-6v6m1-10V4a1 1 0 00-1-1h-4a1 1 0 00-1 1v3M4 7h16" />
              </svg>
            </button>
            <div className="w-px h-6 bg-gray-700/50 mx-1" />
            <button
              onClick={exportAsPNG}
              disabled={nodes.length === 0}
              title="Export as PNG"
              className="p-2 rounded-lg bg-gray-800/80 hover:bg-blue-600/80 text-gray-300 hover:text-white disabled:opacity-40 disabled:cursor-not-allowed transition-all shadow-md hover:shadow-lg border border-gray-700/50"
            >
              <svg className="w-4 h-4" fill="none" stroke="currentColor" viewBox="0 0 24 24">
                <path strokeLinecap="round" strokeLinejoin="round" strokeWidth={2} d="M4 16l4.586-4.586a2 2 0 012.828 0L16 16m-2-2l1.586-1.586a2 2 0 012.828 0L20 14m-6-6h.01M6 20h12a2 2 0 002-2V6a2 2 0 00-2-2H6a2 2 0 00-2 2v12a2 2 0 002 2z" />
              </svg>
            </button>
            <button
              onClick={exportAsPDF}
              disabled={nodes.length === 0}
              title="Export as PDF"
              className="p-2 rounded-lg bg-gray-800/80 hover:bg-purple-600/80 text-gray-300 hover:text-white disabled:opacity-40 disabled:cursor-not-allowed transition-all shadow-md hover:shadow-lg border border-gray-700/50"
            >
              <svg className="w-4 h-4" fill="none" stroke="currentColor" viewBox="0 0 24 24">
                <path strokeLinecap="round" strokeLinejoin="round" strokeWidth={2} d="M7 21h10a2 2 0 002-2V9.414a1 1 0 00-.293-.707l-5.414-5.414A1 1 0 0012.586 3H7a2 2 0 00-2 2v14a2 2 0 002 2z" />
              </svg>
            </button>
          </div>
        </ReactFlow>
      </div>

      {/* Language Details Sidebar */}
      <LanguageDetailsSidebar
        isOpen={sidebarOpen}
        onClose={handleCloseSidebar}
        languageName={selectedLanguage?.name || ''}
        qid={selectedLanguage?.qid}
        category={selectedLanguage?.category}
      />
    </div>
  );
};

const LanguageTreePageWrapper = () => (
    <ReactFlowProvider>
        <LanguageTreePage />
    </ReactFlowProvider>
);

export default function ProtectedLanguageTree(){
  return (
    <AuthGuard>
      <LanguageTreePageWrapper />
    </AuthGuard>
  );
}<|MERGE_RESOLUTION|>--- conflicted
+++ resolved
@@ -247,16 +247,12 @@
     category?: string;
   } | null>(null);
 
-<<<<<<< HEAD
+  const { getNodes } = useReactFlow();
+  const reactFlowRef = useRef<HTMLDivElement>(null);
+
   const wsBase = process.env.NEXT_PUBLIC_LANGUAGE_API_URL || 'http://localhost:8001';
   const wsUrl = wsBase.replace(/^http/, 'ws') + '/ws/relationships';
   const { messages, connectionStatus, connect, disconnect, sendMessage } = useWebSocket(wsUrl);
-=======
-  const { getNodes } = useReactFlow();
-  const reactFlowRef = useRef<HTMLDivElement>(null);
-
-  const { messages, connectionStatus, connect, disconnect, sendMessage } = useWebSocket('ws://localhost:8001/ws/relationships');
->>>>>>> 341da831
 
   // Track which messages have been processed to avoid losing earlier batches when multiple arrive quickly.
   const lastProcessedIndexRef = useRef(0);
